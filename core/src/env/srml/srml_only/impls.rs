--- conflicted
+++ resolved
@@ -27,15 +27,11 @@
     memory::vec::Vec,
     storage::Key,
 };
-<<<<<<< HEAD
-use core::marker::PhantomData;
-use parity_codec::Decode;
-=======
 use core::{
     convert::{TryFrom, TryInto},
     marker::PhantomData,
 };
->>>>>>> cf09fc5c
+use parity_codec::Decode;
 
 /// The default SRML environment.
 pub type DefaultSrmlEnv = SrmlEnv<DefaultSrmlTypes>;
@@ -54,11 +50,8 @@
 {
     type Address = <T as EnvTypes>::Address;
     type Balance = <T as EnvTypes>::Balance;
-<<<<<<< HEAD
     type Call = <T as EnvTypes>::Call;
-=======
     type Hash = <T as EnvTypes>::Hash;
->>>>>>> cf09fc5c
 }
 
 impl<T> EnvStorage for SrmlEnv<T>
@@ -100,12 +93,8 @@
 impl<T> Env for SrmlEnv<T>
 where
     T: EnvTypes,
-<<<<<<< HEAD
     <T as EnvTypes>::Address: Decode,
-=======
-    <T as EnvTypes>::Address: for<'a> TryFrom<&'a [u8]>,
     <T as EnvTypes>::Hash: for<'a> TryFrom<&'a [u8]>,
->>>>>>> cf09fc5c
 {
     fn caller() -> <Self as EnvTypes>::Address {
         unsafe { sys::ext_caller() };
@@ -117,19 +106,11 @@
                 sys::ext_scratch_copy(value.as_mut_ptr() as u32, 0, size);
             }
         }
-<<<<<<< HEAD
         <T as EnvTypes>::Address::decode(&mut value.as_slice()).expect("caller should be valid address")
     }
 
     fn dispatch_call(data: &[u8]) {
         unsafe { sys::ext_dispatch_call(data.as_ptr() as u32, data.len() as u32) }
-=======
-        value
-            .as_slice()
-            .try_into()
-            .map_err(|_| "caller received an incorrectly sized buffer from SRML")
-            .expect("we can assume to always receive a correctly sized buffer here")
->>>>>>> cf09fc5c
     }
 
     fn input() -> Vec<u8> {
