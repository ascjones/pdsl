// Copyright 2018-2019 Parity Technologies (UK) Ltd.
// This file is part of pDSL.
//
// pDSL is free software: you can redistribute it and/or modify
// it under the terms of the GNU General Public License as published by
// the Free Software Foundation, either version 3 of the License, or
// (at your option) any later version.
//
// pDSL is distributed in the hope that it will be useful,
// but WITHOUT ANY WARRANTY; without even the implied warranty of
// MERCHANTABILITY or FITNESS FOR A PARTICULAR PURPOSE.  See the
// GNU General Public License for more details.
//
// You should have received a copy of the GNU General Public License
// along with pDSL.  If not, see <http://www.gnu.org/licenses/>.

use core::convert::TryFrom;
use core::array::TryFromSliceError;

use crate::env::EnvTypes;
use node_runtime;

/// The SRML fundamental types.
pub struct DefaultSrmlTypes;

impl EnvTypes for DefaultSrmlTypes {
    type Address = self::Address;
    type Balance = self::Balance;
<<<<<<< HEAD
    type Call = self::Call;
}

/// The default SRML address type
pub type Address = node_runtime::Address;
=======
    type Hash = self::Hash;
}

/// The default SRML address type.
#[derive(Debug, Copy, Clone, PartialEq, Eq, Hash, Encode, Decode)]
pub struct Address([u8; 32]);

impl From<[u8;32]> for Address {
    fn from(address: [u8; 32]) -> Address {
        Address(address)
    }
}

impl<'a> TryFrom<&'a [u8]> for Address {
    type Error = TryFromSliceError;

    fn try_from(bytes: &'a [u8]) -> Result<Address, TryFromSliceError> {
        let address = <[u8; 32]>::try_from(bytes)?;
        Ok(Address(address))
    }
}
>>>>>>> cf09fc5c

/// The default SRML balance type.
pub type Balance = u64;

<<<<<<< HEAD
/// The default SRML call type
pub type Call = node_runtime::Call;
=======
/// The default SRML hash type.
#[derive(Debug, Copy, Clone, PartialEq, Eq, Hash, Encode, Decode)]
pub struct Hash([u8; 32]);

impl From<[u8;32]> for Hash {
    fn from(hash: [u8; 32]) -> Hash {
        Hash(hash)
    }
}

impl<'a> TryFrom<&'a [u8]> for Hash {
    type Error = TryFromSliceError;

    fn try_from(bytes: &'a [u8]) -> Result<Hash, TryFromSliceError> {
        let hash = <[u8; 32]>::try_from(bytes)?;
        Ok(Hash(hash))
    }
}
>>>>>>> cf09fc5c
<|MERGE_RESOLUTION|>--- conflicted
+++ resolved
@@ -19,6 +19,10 @@
 
 use crate::env::EnvTypes;
 use node_runtime;
+use parity_codec::{
+    Decode,
+    Encode,
+};
 
 /// The SRML fundamental types.
 pub struct DefaultSrmlTypes;
@@ -26,43 +30,19 @@
 impl EnvTypes for DefaultSrmlTypes {
     type Address = self::Address;
     type Balance = self::Balance;
-<<<<<<< HEAD
     type Call = self::Call;
+    type Hash = self::Hash;
 }
 
 /// The default SRML address type
 pub type Address = node_runtime::Address;
-=======
-    type Hash = self::Hash;
-}
-
-/// The default SRML address type.
-#[derive(Debug, Copy, Clone, PartialEq, Eq, Hash, Encode, Decode)]
-pub struct Address([u8; 32]);
-
-impl From<[u8;32]> for Address {
-    fn from(address: [u8; 32]) -> Address {
-        Address(address)
-    }
-}
-
-impl<'a> TryFrom<&'a [u8]> for Address {
-    type Error = TryFromSliceError;
-
-    fn try_from(bytes: &'a [u8]) -> Result<Address, TryFromSliceError> {
-        let address = <[u8; 32]>::try_from(bytes)?;
-        Ok(Address(address))
-    }
-}
->>>>>>> cf09fc5c
 
 /// The default SRML balance type.
 pub type Balance = u64;
 
-<<<<<<< HEAD
 /// The default SRML call type
 pub type Call = node_runtime::Call;
-=======
+
 /// The default SRML hash type.
 #[derive(Debug, Copy, Clone, PartialEq, Eq, Hash, Encode, Decode)]
 pub struct Hash([u8; 32]);
@@ -80,5 +60,4 @@
         let hash = <[u8; 32]>::try_from(bytes)?;
         Ok(Hash(hash))
     }
-}
->>>>>>> cf09fc5c
+}