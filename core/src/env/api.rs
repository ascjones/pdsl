// Copyright 2018-2019 Parity Technologies (UK) Ltd.
// This file is part of pDSL.
//
// pDSL is free software: you can redistribute it and/or modify
// it under the terms of the GNU General Public License as published by
// the Free Software Foundation, either version 3 of the License, or
// (at your option) any later version.
//
// pDSL is distributed in the hope that it will be useful,
// but WITHOUT ANY WARRANTY; without even the implied warranty of
// MERCHANTABILITY or FITNESS FOR A PARTICULAR PURPOSE.  See the
// GNU General Public License for more details.
//
// You should have received a copy of the GNU General Public License
// along with pDSL.  If not, see <http://www.gnu.org/licenses/>.

use super::ContractEnv;
use crate::{
    env::{
        Env as _,
        EnvStorage as _,
        EnvTypes,
    },
    memory::vec::Vec,
    storage::Key,
};
use parity_codec::Encode;

/// The environmental address type.
pub type Address = <ContractEnv as EnvTypes>::Address;

/// The environmental balance type.
pub type Balance = <ContractEnv as EnvTypes>::Balance;

<<<<<<< HEAD
/// The environmental type for calls back into the runtime
pub type Call = <ContractEnv as EnvTypes>::Call;
=======
/// The environmental hash type.
pub type Hash = <ContractEnv as EnvTypes>::Hash;
>>>>>>> cf09fc5c

/// Returns the address of the caller of the current smart contract execution.
pub fn caller() -> Address {
    ContractEnv::caller()
}

pub fn dispatch_call(value: Call) {
    ContractEnv::dispatch_call(&value.encode()[..])
}

/// Returns the uninterpreted input data of the current smart contract execution.
pub fn input() -> Vec<u8> {
    ContractEnv::input()
}

/// Returns the random seed from the latest block.
pub fn random_seed() -> Hash {
    ContractEnv::random_seed()
}

/// Returns the current smart contract exection back to the caller
/// and return the given encoded value.
///
/// # Safety
///
/// External callers rely on the correct type of the encoded returned value.
/// This operation is unsafe because it does not provide guarantees on its
/// own to always encode the expected type.
pub unsafe fn r#return<T>(value: T) -> !
where
    T: parity_codec::Encode,
{
    ContractEnv::r#return(&value.encode()[..])
}

/// Prints the given content.
///
/// # Note
///
/// Usable only in development (`--dev`) chains.
pub fn println(content: &str) {
    ContractEnv::println(content)
}

/// Stores the given value under the specified key in the contract storage.
///
/// # Safety
///
/// This operation is unsafe becaues it does not check for key integrity.
/// Users can compare this operation with a raw pointer dereferencing in Rust.
pub unsafe fn store(key: Key, value: &[u8]) {
    ContractEnv::store(key, value)
}

/// Clears the data stored at the given key from the contract storage.
///
/// # Safety
///
/// This operation is unsafe becaues it does not check for key integrity.
/// Users can compare this operation with a raw pointer dereferencing in Rust.
pub unsafe fn clear(key: Key) {
    ContractEnv::clear(key)
}

/// Loads the data stored at the given key from the contract storage.
///
/// # Safety
///
/// This operation is unsafe becaues it does not check for key integrity.
/// Users can compare this operation with a raw pointer dereferencing in Rust.
pub unsafe fn load(key: Key) -> Option<Vec<u8>> {
    ContractEnv::load(key)
}<|MERGE_RESOLUTION|>--- conflicted
+++ resolved
@@ -32,13 +32,11 @@
 /// The environmental balance type.
 pub type Balance = <ContractEnv as EnvTypes>::Balance;
 
-<<<<<<< HEAD
 /// The environmental type for calls back into the runtime
 pub type Call = <ContractEnv as EnvTypes>::Call;
-=======
+
 /// The environmental hash type.
 pub type Hash = <ContractEnv as EnvTypes>::Hash;
->>>>>>> cf09fc5c
 
 /// Returns the address of the caller of the current smart contract execution.
 pub fn caller() -> Address {
